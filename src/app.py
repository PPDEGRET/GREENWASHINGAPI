--- conflicted
+++ resolved
@@ -288,7 +288,6 @@
         st.session_state.auth_panel_mode = "Login"
     if "show_auth_panel" not in st.session_state:
         st.session_state.show_auth_panel = True
-<<<<<<< HEAD
 
 
 def render_header(user) -> None:
@@ -392,111 +391,6 @@
                 unsafe_allow_html=True,
             )
 
-=======
-
-
-def render_header(user) -> None:
-    """Render the hero navigation header with logo and auth shortcuts."""
-
-    with st.container():
-        st.markdown(
-            "<div style='padding: 1.5rem 0 1.25rem; border-bottom: 1px solid rgba(176,190,197,0.3);'>",
-            unsafe_allow_html=True,
-        )
-        left, center, right = st.columns([1.4, 1.6, 1.4])
-
-        with left:
-            st.markdown(
-                """
-                <div style="display:flex; align-items:center; gap:0.75rem; color:#37474F;">
-                    <div style="width:36px; height:36px; color:#A5D6A7;">
-                        <svg fill="none" viewBox="0 0 48 48" xmlns="http://www.w3.org/2000/svg">
-                            <path d="M13.8261 17.4264C16.7203 18.1174 20.2244 18.5217 24 18.5217C27.7756 18.5217 31.2797 18.1174 34.1739 17.4264C36.9144 16.7722 39.9967 15.2331 41.3563 14.1648L24.8486 40.6391C24.4571 41.267 23.5429 41.267 23.1514 40.6391L6.64374 14.1648C8.00331 15.2331 11.0856 16.7722 13.8261 17.4264Z" fill="currentColor"></path>
-                            <path clip-rule="evenodd" d="M39.998 12.236C39.9944 12.2537 39.9875 12.2845 39.9748 12.3294C39.9436 12.4399 39.8949 12.5741 39.8346 12.7175C39.8168 12.7597 39.7989 12.8007 39.7813 12.8398C38.5103 13.7113 35.9788 14.9393 33.7095 15.4811C30.9875 16.131 27.6413 16.5217 24 16.5217C20.3587 16.5217 17.0125 16.131 14.2905 15.4811C12.0012 14.9346 9.44505 13.6897 8.18538 12.8168C8.17384 12.7925 8.16216 12.767 8.15052 12.7408C8.09919 12.6249 8.05721 12.5114 8.02977 12.411C8.00356 12.3152 8.00039 12.2667 8.00004 12.2612C8.00004 12.261 8 12.2607 8.00004 12.2612C8.00004 12.2359 8.0104 11.9233 8.68485 11.3686C9.34546 10.8254 10.4222 10.2469 11.9291 9.72276C14.9242 8.68098 19.1919 8 24 8C28.8081 8 33.0758 8.68098 36.0709 9.72276C37.5778 10.2469 38.6545 10.8254 39.3151 11.3686C39.9006 11.8501 39.9857 12.1489 39.998 12.236ZM4.95178 15.2312L21.4543 41.6973C22.6288 43.5809 25.3712 43.5809 26.5457 41.6973L43.0534 15.223C43.0709 15.1948 43.0878 15.1662 43.104 15.1371L41.3563 14.1648C43.104 15.1371 43.1038 15.1374 43.104 15.1371L43.1051 15.135L43.1065 15.1325L43.1101 15.1261L43.1199 15.1082C43.1276 15.094 43.1377 15.0754 43.1497 15.0527C43.1738 15.0075 43.2062 14.9455 43.244 14.8701C43.319 14.7208 43.4196 14.511 43.5217 14.2683C43.6901 13.8679 44 13.0689 44 12.2609C44 10.5573 43.003 9.22254 41.8558 8.2791C40.6947 7.32427 39.1354 6.55361 37.385 5.94477C33.8654 4.72057 29.133 4 24 4C18.867 4 14.1346 4.72057 10.615 5.94478C8.86463 6.55361 7.30529 7.32428 6.14419 8.27911C4.99695 9.22255 3.99999 10.5573 3.99999 12.2609C3.99999 13.1275 4.29264 13.9078 4.49321 14.3607C4.60375 14.6102 4.71348 14.8196 4.79687 14.9689C4.83898 15.0444 4.87547 15.1065 4.9035 15.1529C4.91754 15.1762 4.92954 15.1957 4.93916 15.2111L4.94662 15.223L4.95178 15.2312ZM35.9868 18.996L24 38.22L12.0131 18.996C12.4661 19.1391 12.9179 19.2658 13.3617 19.3718C16.4281 20.1039 20.0901 20.5217 24 20.5217C27.9099 20.5217 31.5719 20.1039 34.6383 19.3718C35.082 19.2658 35.5339 19.1391 35.9868 18.996Z" fill="currentColor" fill-rule="evenodd"></path>
-                        </svg>
-                    </div>
-                    <div>
-                        <div style="font-size:1.25rem; font-weight:800;">LeafCheck</div>
-                        <div style="font-size:0.85rem; color:#607480;">AI Greenwashing Detector</div>
-                    </div>
-                </div>
-                """,
-                unsafe_allow_html=True,
-            )
-
-        with center:
-            st.markdown(
-                """
-                <div style="display:flex; justify-content:center; align-items:center; gap:1.5rem; margin-top:0.25rem;">
-                    <a class="leaf-nav-link" href="#analysis">Dashboard</a>
-                    <a class="leaf-nav-link" href="#history">History</a>
-                    <a class="leaf-nav-link" href="#about">About</a>
-                </div>
-                """,
-                unsafe_allow_html=True,
-            )
-
-        with right:
-            if user:
-                st.markdown(
-                    f"""
-                    <div style="display:flex; flex-direction:column; align-items:flex-end; gap:0.25rem; color:#37474F;">
-                        <span style="font-size:0.9rem;">Signed in as</span>
-                        <strong style="font-size:1rem;">{getattr(user, 'email', 'Account')}</strong>
-                    </div>
-                    """,
-                    unsafe_allow_html=True,
-                )
-                logout_container = st.container()
-                with logout_container:
-                    st.markdown('<div class="leaf-button-outline">', unsafe_allow_html=True)
-                    if st.button("Log out", use_container_width=True, key="header_logout"):
-                        sb_public = supabase_client()
-                        try:
-                            sb_public.auth.sign_out()
-                        except Exception:
-                            pass
-                        st.session_state.user = None
-                        st.session_state.access_token = None
-                        st.session_state.show_auth_panel = True
-                        st.rerun()
-                    st.markdown('</div>', unsafe_allow_html=True)
-            else:
-                c1, c2 = st.columns(2)
-                with c1:
-                    st.markdown('<div class="leaf-button-outline">', unsafe_allow_html=True)
-                    if st.button("Login", use_container_width=True, key="header_login"):
-                        st.session_state.auth_panel_mode = "Login"
-                        st.session_state.show_auth_panel = True
-                    st.markdown('</div>', unsafe_allow_html=True)
-                with c2:
-                    st.markdown('<div class="leaf-button-primary">', unsafe_allow_html=True)
-                    if st.button("Sign Up", use_container_width=True, key="header_signup"):
-                        st.session_state.auth_panel_mode = "Sign up"
-                        st.session_state.show_auth_panel = True
-                    st.markdown('</div>', unsafe_allow_html=True)
-
-        st.markdown("</div>", unsafe_allow_html=True)
-
-
-def auth_section() -> None:
-    """Render authentication controls styled like the reference design."""
-
-    sb_public = supabase_client()
-
-    user = st.session_state.user
-
-    with st.container():
-        st.markdown('<div class="leaf-auth-card" id="about">', unsafe_allow_html=True)
-
-        if user is None:
-            st.markdown("<h3>Access your account</h3>", unsafe_allow_html=True)
-            st.markdown(
-                "<p style='color:#607480; margin-bottom:1rem;'>Log in or create an account to unlock premium GPT judging and save analyses to your history.</p>",
-                unsafe_allow_html=True,
-            )
-
->>>>>>> ed3062a5
             mode = st.radio(
                 "Account",
                 ["Login", "Sign up", "Forgot password"],
@@ -983,9 +877,6 @@
         help="Adds a second opinion using a GPT model.",
         disabled=not allow_gpt,
     )
-<<<<<<< HEAD
-
-=======
 
 if user and not is_premium:
     st.warning("Free plan: OCR + rule-based score. Upgrade to premium to use GPT Judge.")
@@ -1005,7 +896,6 @@
     disabled=not allow_gpt
 )
 
->>>>>>> ed3062a5
     st.markdown('</div></div>', unsafe_allow_html=True)
 
 # OCR
@@ -1071,30 +961,6 @@
         gpt_score=gpt_score,
         gpt_reason=gpt_reason,
         combined_score=None,
-<<<<<<< HEAD
-    )
-else:
-    analysis_id = None
-
-render_analysis_results(
-    score=score,
-    level=level,
-    ai_label=ai_label,
-    ai_conf=ai_conf,
-    score_tooltip=score_tooltip,
-    breakdown=breakdown,
-    triggers=triggers,
-    tips=tips,
-    use_gpt=use_gpt,
-    gpt_out=gpt_out,
-    analysis_id=analysis_id,
-    image_bytes=image_bytes,
-    extracted_text=extracted_text,
-    results=results,
-)
-
-render_footer()
-=======
         combined_score=None
     )
 else:
@@ -1275,5 +1141,4 @@
 elif lvl == "low":
     st.success("Low risk — claims appear specific and factual.")
 else:
-    st.info("Risk level unavailable.")
->>>>>>> ed3062a5
+    st.info("Risk level unavailable.")